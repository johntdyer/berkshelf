--- conflicted
+++ resolved
@@ -33,10 +33,7 @@
       hash     = parse(contents)
 
       hash[:dependencies].each do |name, options|
-<<<<<<< HEAD
         options[:path] = File.expand_path(options[:path], File.dirname(@filepath)) if options[:path]
-        add(Berkshelf::Dependency.new(berksfile, name.to_s, options))
-=======
         begin
           add(Berkshelf::Dependency.new(berksfile, name.to_s, options))
         rescue Berkshelf::CookbookNotFound
@@ -45,7 +42,6 @@
           # lockfile, Berkshelf will throw an error if it can't find a cookbook that
           # previously existed at a path location.
         end
->>>>>>> d0f4ef7d
       end
     end
 
